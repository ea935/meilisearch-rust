--- conflicted
+++ resolved
@@ -3,75 +3,6 @@
 # the documentation on build
 # You can read more on https://github.com/meilisearch/documentation/tree/master/.vuepress/code-samples
 ---
-synonyms_guide_1: |-
-  let mut synonyms = std::collections::HashMap::new();
-  synonyms.insert(String::from("great"), vec![String::from("fantastic")]);
-  synonyms.insert(String::from("fantastic"), vec![String::from("great")]);
-
-  let task: TaskInfo = client
-    .index("movies")
-    .set_synonyms(&synonyms)
-    .await
-    .unwrap();
-date_guide_index_1: |-
-  let mut file = File::open("games.json")
-    .unwrap();
-  let mut content = String::new();
-  file
-    .read_to_string(&mut content)
-    .unwrap();
-  let docs: Vec<Game> = serde_json::from_str(&content)
-    .unwrap();
-
-  client
-    .index("games")
-    .add_documents(&docs, None)
-    .await
-    .unwrap();
-date_guide_filterable_attributes_1: |-
-  let settings = Settings::new()
-    .with_filterable_attributes(["release_timestamp"]);
-
-  let task: TaskInfo = client
-    .index("games")
-    .set_settings(&settings)
-    .await
-    .unwrap();
-date_guide_filter_1: |-
-  let results: SearchResults<Game> = client
-    .index("games")
-    .search()
-    .with_filter("release_timestamp >= 1514761200 AND release_timestamp < 1672527600")
-    .execute()
-    .await
-    .unwrap();
-date_guide_sortable_attributes_1: |-
-  let settings = Settings::new()
-    .with_sortable_attributes(["release_timestamp"]);
-
-  let task: TaskInfo = client
-    .index("games")
-    .set_settings(&settings)
-    .await
-    .unwrap();
-date_guide_sort_1: |-
-  let results: SearchResults<Game> = client
-    .index("games")
-    .search()
-    .with_sort(["release_timestamp:desc"])
-    .execute()
-    .await
-    .unwrap();
-delete_tasks_1: |-
-  let mut query = tasks::TasksDeleteQuery::new(&client);
-  query.with_uids([1, 2]);
-
-  let res = client.delete_tasks_with(&query).await.unwrap();
-cancel_tasks_1: |-
-  let mut query = tasks::TasksCancelQuery::new(&client);
-  query.with_uids([1, 2]);
-
-  let res = client.cancel_task_with(&query).await.unwrap();
 get_one_index_1: |-
   let movies: Index = client
     .get_index("movies")
@@ -98,19 +29,6 @@
     .delete()
     .await
     .unwrap();
-swap_indexes_1: |-
-  client.swap_indexes([
-    &SwapIndexes {
-      indexes: (
-          "indexA".to_string(),
-          "indexB".to_string(),
-      ),
-    }, &SwapIndexes {
-      indexes: (
-          "indexX".to_string(),
-          "indexY".to_string(),
-      ),
-  }])
 get_one_document_1: |-
   let index = client
     .index("movies");
@@ -120,18 +38,9 @@
     .await
     .unwrap();
 get_documents_1: |-
-  let index = client.index("movies");
+  let index = client
+    .index("movies");
   let documents: DocumentsResults = DocumentsQuery::new(&index)
-    .with_filter("genres = action")
-    .with_limit(2)
-    .execute::<Movies>()
-    .await
-    .unwrap();
-get_documents_post_1: |-
-  let index = client.index("books");
-  let documents: DocumentsResults = DocumentsQuery::new(&index)
-    .with_filter("(rating > 3 AND (genres = Adventure OR genres = Fiction)) AND language = English")
-    .with_fields(["title", "genres", "rating", "language"])
     .with_limit(2)
     .execute::<Movies>()
     .await
@@ -180,17 +89,10 @@
     .delete_document(25684)
     .await
     .unwrap();
-delete_documents_by_batch_1: |-
+delete_documents_1: |-
   let task: TaskInfo = client
     .index("movies")
     .delete_documents(&[23488, 153738, 437035, 363869])
-    .await
-    .unwrap();
-delete_documents_by_filter_1: |-
-  let index = client.index("movies");
-  let task = DocumentDeletionQuery::new(&index)
-    .with_filter("genres = action OR genres = adventure")
-    .execute()
     .await
     .unwrap();
 search_post_1: |-
@@ -206,15 +108,28 @@
     .get_tasks()
     .await
     .unwrap();
+get_all_tasks_filtering_1: |-
+  let mut query = TasksQuery::new(&client)
+      .with_index_uid(["movies"])
+      .execute()
+      .await
+      .unwrap();
+get_all_tasks_filtering_2: |-
+  let mut query = TasksQuery::new(&client)
+      .with_status(["succeeded", "failed"])
+      .with_type(["documentAdditionOrUpdate"])
+      .execute()
+      .await
+      .unwrap();
 get_all_tasks_paginating_1: |-
-  let mut query = TasksSearchQuery::new(&client)
+  let mut query = TasksQuery::new(&client)
       .with_limit(2)
       .with_from(10)
       .execute()
       .await
       .unwrap();
 get_all_tasks_paginating_2: |-
-  let mut query = TasksSearchQuery::new(&client)
+  let mut query = TasksQuery::new(&client)
       .with_limit(2)
       .from(8)
       .execute()
@@ -225,62 +140,6 @@
     .get_task(1)
     .await
     .unwrap();
-async_guide_filter_by_date_1: |-
-  let date = OffsetDateTime::parse(
-      "2020-10-11T11:49:53.000Z",
-      &::time::format_description::well_known::Rfc3339,
-  )
-
-  let mut query = TasksQuery::new(&client);
-  let tasks = query
-    .with_after_enqueued_at(&date)
-    .execute()
-    .await
-    .unwrap();
-async_guide_multiple_filters_1: |-
-  let mut query = TasksQuery::new(&client);
-  let tasks = query
-    .with_index_uids(["movies"])
-    .with_types(["documentAdditionOrUpdate","documentDeletion"])
-    .with_statuses(["processing"])
-    .execute()
-    .await
-    .unwrap();
-async_guide_filter_by_ids_1: |-
-  let mut query = TasksQuery::new(&client);
-  let tasks = query
-    .with_uids([5, 10, 13])
-    .execute()
-    .await
-    .unwrap();
-async_guide_filter_by_statuses_1: |-
-  let mut query = TasksQuery::new(&client);
-  let tasks = query
-    .with_statuses(["failed", "canceled"])
-    .execute()
-    .await
-    .unwrap();
-async_guide_filter_by_types_1: |-
-  let mut query = TasksQuery::new(&client);
-  let tasks = query
-    .with_types(["dumpCreation", "indexSwap"])
-    .execute()
-    .await
-    .unwrap();
-async_guide_filter_by_index_uids_1: |-
-  let mut query = TasksQuery::new(&client);
-  let tasks = query
-    .with_index_uids(["movies"])
-    .execute()
-    .await
-    .unwrap();
-async_guide_canceled_by_1: |-
-  let mut query = TasksQuery::new(&client);
-  let tasks = query
-    .with_canceled_by([9, 15])
-    .execute()
-    .await
-    .unwrap();
 get_settings_1: |-
   let settings: Settings = client
     .index("movies")
@@ -292,17 +151,6 @@
   let mut synonyms = std::collections::HashMap::new();
   synonyms.insert(String::from("wolverine"), vec!["xmen", "logan"]);
   synonyms.insert(String::from("logan"), vec!["wolverine"]);
-
-  let min_word_size_for_typos = MinWordSizeForTypos {
-    one_typo: Some(4),
-    two_typos; Some(12)
-  }
-  let typo_tolerance = TypoToleranceSettings {
-    enabled: Some(true),
-    disable_on_attributes: Some(vec!["title".to_string()]),
-    disable_on_words: Some(vec![])
-    min_word_size_for_typos: Some(min_word_size_for_typos),
-  };
 
   let settings = Settings::new()
     .with_ranking_rules([
@@ -336,8 +184,7 @@
       "title",
       "release_date"
     ])
-    .with_synonyms(synonyms)
-    .with_typo_tolerance(typo_tolerance);
+    .with_synonyms(synonyms);
 
   let task: TaskInfo = client
     .index("movies")
@@ -391,48 +238,6 @@
   let task: TaskInfo = client
     .index("books")
     .reset_pagination()
-    .await
-    .unwrap();
-getting_started_typo_tolerance: |-
-  let min_word_size_for_typos = MinWordSizeForTypos {
-    one_typo: Some(5),
-    two_typos: Some(4)
-  }
-  let typo_tolerance = TypoToleranceSettings {
-    enabled: Some(true),
-    disable_on_attributes: Some(vec![]),
-    disable_on_words: Some(vec!["title".to_string()]),
-    min_word_size_for_typos: Some(min_word_size_for_typos),
-  };
-
-  let task: TaskInfo = client
-    .index("movies")
-    .set_typo_tolerance(&typo_tolerance)
-    .await
-    .unwrap();
-get_typo_tolerance_1: |-
-  let typo_tolerance: TypoToleranceSettings = client
-    .index("books")
-    .get_typo_tolerance()
-    .await
-    .unwrap();
-update_typo_tolerance_1: |-
-  let typo_tolerance = TypoToleranceSettings {
-    enabled: Some(false),
-    disable_on_attributes: Some(vec![]),
-    disable_on_words: Some(vec![]),
-    min_word_size_for_typos: Some(MinWordSizeForTypos::default()),
-  };
-
-  let task: TaskInfo = client
-    .index("books")
-    .set_typo_tolerance(&typo_tolerance)
-    .await
-    .unwrap();
-reset_typo_tolerance_1: |-
-  let task: TaskInfo = client
-    .index("books")
-    .reset_typo_tolerance()
     .await
     .unwrap();
 get_stop_words_1: |-
@@ -675,15 +480,6 @@
     .execute()
     .await
     .unwrap();
-filtering_guide_nested_1: |-
-  let results: SearchResults<MovieRatings> = client
-    .index("movie_rating")
-    .search()
-    .with_query("thriller")
-    .with_filter("rating.users >= 90")
-    .execute()
-    .await
-    .unwrap();
 search_parameter_guide_query_1: |-
   let results: SearchResults<Movie> = client
     .index("movies")
@@ -803,28 +599,32 @@
     .iter()
     .map(|r| r.matches_position.as_ref().unwrap())
     .collect();
-search_parameter_guide_matching_strategy_1: |-
-  let results: SearchResults<Movie> = client
-  .index("movies")
-  .search()
-  .with_query("big fat liar")
-  .with_matching_strategy(MatchingStrategies::LAST)
-  .execute()
-  .await
-  .unwrap();
-search_parameter_guide_matching_strategy_2: |-
-  let results: SearchResults<Movie> = client
-  .index("movies")
-  .search()
-  .with_query("big fat liar")
-  .with_matching_strategy(MatchingStrategies::ALL)
-  .execute()
-  .await
-  .unwrap();
-search_parameter_guide_hitsperpage_1: |-
-  client.index("movies").search().with_hits_per_page(15).execute().await?;
-search_parameter_guide_page_1: |-
-  client.index("movies").search().with_page(2).execute().await?;
+settings_guide_synonyms_1: |-
+  let mut synonyms = HashMap::new();
+  synonyms.insert(String::from("sweater"), vec![String::from("jumper")]);
+  synonyms.insert(String::from("jumper"), vec![String::from("sweater")]);
+
+  let settings = Settings::new()
+    .with_synonyms(synonyms);
+
+  let task = client
+    .index("tops")
+    .set_settings(&settings)
+    .await
+    .unwrap();
+settings_guide_stop_words_1: |-
+  let settings = Settings::new()
+    .with_stop_words([
+      "the",
+      "a",
+      "an"
+    ]);
+
+  let task: TaskInfo = client
+    .index("movies")
+    .set_settings(&settings)
+    .await
+    .unwrap();
 settings_guide_filterable_attributes_1: |-
   let settings = Settings::new()
     .with_filterable_attributes([
@@ -837,7 +637,6 @@
     .set_settings(&settings)
     .await
     .unwrap();
-<<<<<<< HEAD
 settings_guide_ranking_rules_1: |-
   let settings = Settings::new()
     .with_ranking_rules([
@@ -924,92 +723,6 @@
     .set_settings(&settings)
     .await
     .unwrap();
-settings_guide_typo_tolerance_1: |-
-  let min_word_size_for_typos = MinWordSizeForTypos {
-    one_typo: Some(5),
-    two_typos: Some(12)
-  }
-  let typo_tolerance = TypoToleranceSettings {
-    enabled: Some(true),
-    disable_on_attributes: Some(vec![]),
-    disable_on_words: Some(vec!["title".to_string()]),
-    min_word_size_for_typos: Some(min_word_size_for_typos),
-  };
-
-  let settings = Settings::new()
-    .with_typo_tolerance(&typo_tolerance);
-
-  let task: TaskInfo = client
-    .index("movies")
-    .set_settings(&settings)
-    .await
-    .unwrap();
-typo_tolerance_guide_1: |-
-  let typo_tolerance = TypoToleranceSettings {
-    enabled: Some(false),
-    disable_on_attributes: Some(vec![]),
-    disable_on_words: Some(vec![]),
-    min_word_size_for_typos: Some(MinWordSizeForTypos::default()),
-  };
-
-  let task: TaskInfo = client
-    .index("movies")
-    .set_typo_tolerance(&typo_tolerance)
-    .await
-    .unwrap();
-typo_tolerance_guide_2: |-
-  let min_word_size_for_typos = MinWordSizeForTypos {
-    one_typo: Some(5),
-    two_typos: Some(12)
-  }
-  let typo_tolerance = TypoToleranceSettings {
-    enabled: Some(true),
-    disable_on_attributes: Some(vec!["title".to_string()]),
-    disable_on_words: Some(vec![]),
-    min_word_size_for_typos: Some(min_word_size_for_typos),
-  };
-
-  let task: TaskInfo = client
-    .index("movies")
-    .set_typo_tolerance(&typo_tolerance)
-    .await
-    .unwrap();
-typo_tolerance_guide_3: |-
-  let min_word_size_for_typos = MinWordSizeForTypos {
-    one_typo: Some(5),
-    two_typos: Some(12)
-  }
-  let typo_tolerance = TypoToleranceSettings {
-    enabled: Some(true),
-    disable_on_attributes: Some(vec![]),
-    disable_on_words: Some(vec!["shrek".to_string()]),
-    min_word_size_for_typos: Some(min_word_size_for_typos),
-  };
-  
-  let task: TaskInfo = client
-    .index("movies")
-    .set_typo_tolerance(&typo_tolerance)
-    .await
-    .unwrap();
-typo_tolerance_guide_4: |-
-  let min_word_size_for_typos = MinWordSizeForTypos {
-    one_typo: Some(4),
-    two_typos: Some(12)
-  };
-  let typo_tolerance = TypoToleranceSettings {
-    enabled: Some(true),
-    disable_on_attributes: Some(vec![]),
-    disable_on_words: Some(vec!["title".to_string()]),
-    min_word_size_for_typos: Some(min_word_size_for_typos),
-  };
-
-  let task: TaskInfo = client
-    .index("movies")
-    .set_typo_tolerance(&typo_tolerance)
-    .await
-    .unwrap();
-=======
->>>>>>> d63bec56
 add_movies_json_1: |-
   use meilisearch_sdk::{
     indexes::*,
@@ -1022,7 +735,7 @@
   use futures::executor::block_on;
 
   fn main() { block_on(async move {
-    let client = Client::new("http://localhost:7700", Some("masterKey"));
+    let client = Client::new("http://localhost:7700", "masterKey");
 
     // reading and parsing the file
     let mut file = File::open("movies.json")
@@ -1097,7 +810,7 @@
 getting_started_add_documents_md: |-
   ```toml
     [dependencies]
-    meilisearch-sdk = "0.24.0"
+    meilisearch-sdk = "0.20"
     # futures: because we want to block on futures
     futures = "0.3"
     # serde: required if you are going to use documents
@@ -1111,7 +824,7 @@
   ```rust
   #[derive(Serialize, Deserialize)]
   struct Movie {
-    id: i64,
+    id: String,
     title: String,
     poster: String,
     overview: String,
@@ -1126,7 +839,7 @@
   ```rust
   #[derive(Serialize, Deserialize)]
   struct Movie {
-    id: i64,
+    id: String,
     #[serde(flatten)]
     value: serde_json::Value,
   }
@@ -1146,7 +859,7 @@
   use futures::executor::block_on;
 
   fn main() { block_on(async move {
-    let client = Client::new("http://localhost:7700", Some("masterKey"));
+    let client = Client::new("http://localhost:7700", "masterKey");
 
     // reading and parsing the file
     let mut file = File::open("movies.json")
@@ -1265,7 +978,7 @@
     .await
     .unwrap();
 getting_started_communicating_with_a_protected_instance: |-
-  let client = Client::new("http://localhost:7700", Some("apiKey"));
+  let client = Client::new("http://localhost:7700", "apiKey");
   client
     .index("movies")
     .search()
@@ -1346,14 +1059,6 @@
     .set_faceting(&faceting)
     .await
     .unwrap();
-getting_started_pagination: |-
-  let pagination = PaginationSetting {max_total_hits:500};
-
-  let task: TaskInfo = client
-    .index("books")
-    .set_pagination(pagination)
-    .await
-    .unwrap();
 getting_started_filtering: |-
   let results: SearchResults<Meteorite> = client
     .index("meteorites")
@@ -1362,7 +1067,7 @@
     .execute()
     .await
     .unwrap();
-filtering_update_settings_1: |-
+faceted_search_update_settings_1: |-
   let task: TaskInfo = client
     .index("movies")
     .set_filterable_attributes(["director", "genres"])
@@ -1399,44 +1104,6 @@
     .execute()
     .await
     .unwrap();
-faceted_search_update_settings_1: |-
-  let task: TaskInfo = client
-    .index("books")
-    .set_filterable_attributes(&["genres", "rating", "language"])
-    .await
-    .unwrap();
-faceted_search_1: |-
-  let books = client.index("books");
-
-  let results: SearchResults<Book> = SearchQuery::new(&books)
-    .with_query("classic")
-    .with_facets(Selectors::Some(&["genres", "rating", "language"]))
-    .execute()
-    .await
-    .unwrap();
-faceted_search_2: |-
-  let books = client.index("books");
-  let search_query_1 = SearchQuery::new(&books)
-      .with_facets(Selectors::Some(&["language", "genres", "author", "format"]))
-      .with_filter("(language = English OR language = French) AND genres = Fiction")
-      .build();
-  let search_query_2 = SearchQuery::new(&books)
-      .with_facets(Selectors::Some(&["language"]))
-      .with_filter("genres = Fiction")
-      .build();
-  let search_query_3 = SearchQuery::new(&books)
-      .with_facets(Selectors::Some(&["genres"]))
-      .with_filter("language = English OR language = French")  
-      .build();
-
-  let books_response = client
-      .multi_search()
-      .with_search_query(search_query_1)
-      .with_search_query(search_query_2)
-      .with_search_query(search_query_3)
-      .execute::<Book>()
-      .await
-      .unwrap();
 post_dump_1: |-
   client
     .create_dump()
@@ -1494,15 +1161,6 @@
     .execute()
     .await
     .unwrap();
-sorting_guide_sort_nested_1: |-
-  let results: SearchResults<Books> = client
-    .index("books")
-    .search()
-    .with_query("science fiction")
-    .with_sort(&["rating.users:asc"])
-    .execute()
-    .await
-    .unwrap();
 get_sortable_attributes_1: |-
   let sortable_attributes: Vec<String> = client
     .index("books")
@@ -1576,14 +1234,6 @@
     .index("restaurants")
     .search()
     .with_sort(&["_geoPoint(48.8561446, 2.2978204):asc", "rating:desc"])
-    .execute()
-    .await
-    .unwrap();
-geosearch_guide_filter_usage_3: |-
-  let results: SearchResults<Restaurant> = client
-    .index("restaurants")
-    .search()
-    .with_filter("_geoBoundingBox([45.494181, 9.179175], [45.449484, 9.214024])")
     .execute()
     .await
     .unwrap();
@@ -1628,20 +1278,20 @@
     .delete_key(&key)
     .await?;
 authorization_header_1:
-  let client = Client::new("http://localhost:7700", Some("masterKey"));
+  let client = Client::new("http://localhost:7700", "masterKey");
   let keys = client
-  .get_keys()
-  .await
-  .unwrap();
+    .get_keys()
+    .await
+    .unwrap();
 security_guide_search_key_1: |-
-  let client = Client::new("http://localhost:7700", Some("apiKey"));
+  let client = Client::new("http://localhost:7700", "apiKey");
   let result = client.index("patient_medical_records")
     .search()
     .execute()
     .await
     .unwrap();
 security_guide_update_key_1: |-
-  let client = Client::new("http://localhost:7700", Some("masterKey"));
+  let client = Client::new("http://localhost:7700", "masterKey");
   let mut key = client
     .get_key("74c9c733-3368-4738-bbe5-1d18a5fecb37")
     .await
@@ -1650,7 +1300,7 @@
     .with_description("Default Search API key".to_string())
     .update(&client);
 security_guide_create_key_1: |-
-  let client = Client::new("http://localhost:7700", Some("masterKey"));
+  let client = Client::new("http://localhost:7700", "masterKey");
   let mut key_options = KeyBuilder::new("Search patient records key");
   key_options
     .with_action(Action::Search)
@@ -1661,13 +1311,13 @@
     .await
     .unwrap();
 security_guide_list_keys_1: |-
-  let client = Client::new("http://localhost:7700", Some("masterKey"));
+  let client = Client::new("http://localhost:7700", "masterKey");
   let keys = client
     .get_keys()
     .await
     .unwrap();
 security_guide_delete_key_1: |-
-  let client = Client::new("http://localhost:7700", Some("masterKey"));
+  let client = Client::new("http://localhost:7700", "masterKey");
   let key = client
     .get_key("ac5cd97d-5a4b-4226-a868-2d0eb6d197ab")
     .await
@@ -1676,7 +1326,7 @@
     .delete_key(&key)
     .await?;
 landing_getting_started_1: |-
-  let client = Client::new("http://localhost:7700", Some("masterKey"));
+  let client = Client::new("http://localhost:7700", "masterKey");
 
   #[derive(Serialize, Deserialize)]
   struct Movie {
@@ -1705,41 +1355,11 @@
     .generate_tenant_token(api_key_uid, search_rules, api_key, expires_at)
     .unwrap();
 tenant_token_guide_search_sdk_1: |-
-  let front_end_client = Client::new("http://localhost:7700", Some(token));
+  let front_end_client = Client::new("http://localhost:7700", token);
   let results: SearchResults<Patient> = front_end_client
     .index("patient_medical_records")
     .search()
     .with_query("blood test")
     .execute()
     .await
-    .unwrap();
-multi_search_1: |-
-  let movie = client.index("movie");
-  let search_query_1 = SearchQuery::new(&movie)
-      .with_query("pooh")
-      .with_limit(5)
-      .build();
-  let search_query_2 = SearchQuery::new(&movie)
-      .with_query("nemo")
-      .with_limit(5)      
-      .build();
-
-  let movie_response = client
-      .multi_search()
-      .with_search_query(search_query_1)
-      .with_search_query(search_query_2)
-      .execute::<Movie>()
-      .await
-      .unwrap();
-
-  let movie_ratings = client.index("movie_ratings");
-  let search_query_3 = SearchQuery::new(&movie_ratings)
-      .with_query("us")
-      .build();
-
-  let movie_ratings_response = client
-    .multi_search()
-    .with_search_query(search_query_3)
-    .execute::<MovieRatings>()
-    .await
     .unwrap();