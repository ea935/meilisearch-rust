--- conflicted
+++ resolved
@@ -1626,7 +1626,6 @@
     .reset_proximity_precision()
     .await
     .unwrap();
-<<<<<<< HEAD
 facet_search_1: |-
   let client = client::new("http://localhost:7700", Some("apiKey"));
   let res = client.index("books")
@@ -1642,10 +1641,8 @@
     .facet_search("genres")
     .with_facet_query("c")
     .execute()
-=======
 create_snapshot_1: |-
   client
     .create_snapshot()
->>>>>>> 9e57f3ef
     .await
     .unwrap();