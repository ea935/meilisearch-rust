use crate::{
    client::Client, errors::Error, indexes::Index, request::HttpClient, DefaultHttpClient,
};
use either::Either;
use serde::{de::DeserializeOwned, Deserialize, Serialize, Serializer};
use serde_json::{Map, Value};
use std::collections::HashMap;

#[derive(Serialize, Deserialize, Debug, Eq, PartialEq, Clone)]
pub struct MatchRange {
    pub start: usize,
    pub length: usize,

    /// If the match is somewhere inside a (potentially nested) array, this
    /// field is set to the index/indices of the matched element(s).
    ///
    /// In the simple case, if the field has the value `["foo", "bar"]`, then
    /// searching for `ba` will return `indices: Some([1])`. If the value
    /// contains multiple nested arrays, the first index describes the most
    /// top-level array, and descending from there. For example, if the value is
    /// `[{ x: "cat" }, "bear", { y: ["dog", "fox"] }]`, searching for `dog`
    /// will return `indices: Some([2, 0])`.
    pub indices: Option<Vec<usize>>,
}

#[derive(Serialize, Debug, Eq, PartialEq, Clone)]
#[serde(transparent)]
pub struct Filter<'a> {
    #[serde(with = "either::serde_untagged")]
    inner: Either<&'a str, Vec<&'a str>>,
}

impl<'a> Filter<'a> {
    #[must_use]
    pub fn new(inner: Either<&'a str, Vec<&'a str>>) -> Filter<'a> {
        Filter { inner }
    }
}

#[derive(Debug, Clone, Serialize)]
pub enum MatchingStrategies {
    #[serde(rename = "all")]
    ALL,
    #[serde(rename = "last")]
    LAST,
    #[serde(rename = "frequency")]
    FREQUENCY,
}

/// A single result.
///
/// Contains the complete object, optionally the formatted object, and optionally an object that contains information about the matches.
#[derive(Serialize, Deserialize, Debug, Clone)]
pub struct SearchResult<T> {
    /// The full result.
    #[serde(flatten)]
    pub result: T,
    /// The formatted result.
    #[serde(rename = "_formatted")]
    pub formatted_result: Option<Map<String, Value>>,
    /// The object that contains information about the matches.
    #[serde(rename = "_matchesPosition")]
    pub matches_position: Option<HashMap<String, Vec<MatchRange>>>,
    /// The relevancy score of the match.
    #[serde(rename = "_rankingScore")]
    pub ranking_score: Option<f64>,
    #[serde(rename = "_rankingScoreDetails")]
    pub ranking_score_details: Option<Map<String, Value>>,
    /// Only returned for federated multi search.
    #[serde(rename = "_federation")]
    pub federation: Option<FederationHitInfo>,
}

#[derive(Serialize, Deserialize, Debug, Clone)]
#[serde(rename_all = "camelCase")]
pub struct FacetStats {
    pub min: f64,
    pub max: f64,
}

#[derive(Serialize, Deserialize, Debug, Clone)]
#[serde(rename_all = "camelCase")]
/// A struct containing search results and other information about the search.
pub struct SearchResults<T> {
    /// Results of the query.
    pub hits: Vec<SearchResult<T>>,
    /// Number of documents skipped.
    pub offset: Option<usize>,
    /// Number of results returned.
    pub limit: Option<usize>,
    /// Estimated total number of matches.
    pub estimated_total_hits: Option<usize>,
    /// Current page number
    pub page: Option<usize>,
    /// Maximum number of hits in a page.
    pub hits_per_page: Option<usize>,
    /// Exhaustive number of matches.
    pub total_hits: Option<usize>,
    /// Exhaustive number of pages.
    pub total_pages: Option<usize>,
    /// Distribution of the given facets.
    pub facet_distribution: Option<HashMap<String, HashMap<String, usize>>>,
    /// facet stats of the numerical facets requested in the `facet` search parameter.
    pub facet_stats: Option<HashMap<String, FacetStats>>,
    /// Processing time of the query.
    pub processing_time_ms: usize,
    /// Query originating the response.
    pub query: String,
    /// Index uid on which the search was made.
    pub index_uid: Option<String>,
}

fn serialize_with_wildcard<S: Serializer, T: Serialize>(
    data: &Option<Selectors<T>>,
    s: S,
) -> Result<S::Ok, S::Error> {
    match data {
        Some(Selectors::All) => ["*"].serialize(s),
        Some(Selectors::Some(data)) => data.serialize(s),
        None => s.serialize_none(),
    }
}

fn serialize_attributes_to_crop_with_wildcard<S: Serializer>(
    data: &Option<Selectors<&[AttributeToCrop]>>,
    s: S,
) -> Result<S::Ok, S::Error> {
    match data {
        Some(Selectors::All) => ["*"].serialize(s),
        Some(Selectors::Some(data)) => {
            let results = data
                .iter()
                .map(|(name, value)| {
                    let mut result = (*name).to_string();
                    if let Some(value) = value {
                        result.push(':');
                        result.push_str(value.to_string().as_str());
                    }
                    result
                })
                .collect::<Vec<_>>();
            results.serialize(s)
        }
        None => s.serialize_none(),
    }
}

/// Some list fields in a `SearchQuery` can be set to a wildcard value.
///
/// This structure allows you to choose between the wildcard value and an exhaustive list of selectors.
#[derive(Debug, Clone)]
pub enum Selectors<T> {
    /// A list of selectors.
    Some(T),
    /// The wildcard.
    All,
}

/// Configures Meilisearch to return search results based on a query’s meaning and context
#[derive(Debug, Serialize, Clone)]
#[serde(rename_all = "camelCase")]
pub struct HybridSearch<'a> {
    /// Indicates one of the embedders configured for the queried index
    pub embedder: &'a str,
    /// number between `0` and `1`:
    /// - `0.0` indicates full keyword search
    /// - `1.0` indicates full semantic search
    pub semantic_ratio: f32,
}

type AttributeToCrop<'a> = (&'a str, Option<usize>);

/// A struct representing a query.
///
/// You can add search parameters using the builder syntax.
///
/// See [this page](https://www.meilisearch.com/docs/reference/api/search#query-q) for the official list and description of all parameters.
///
/// # Examples
///
/// ```
/// # use serde::{Serialize, Deserialize};
/// # use meilisearch_sdk::{client::Client, search::*, indexes::Index};
/// #
/// # let MEILISEARCH_URL = option_env!("MEILISEARCH_URL").unwrap_or("http://localhost:7700");
/// # let MEILISEARCH_API_KEY = option_env!("MEILISEARCH_API_KEY").unwrap_or("masterKey");
/// #
/// #[derive(Serialize, Deserialize, Debug)]
/// struct Movie {
///     name: String,
///     description: String,
/// }
/// # tokio::runtime::Builder::new_current_thread().enable_all().build().unwrap().block_on(async {
/// # let client = Client::new(MEILISEARCH_URL, Some(MEILISEARCH_API_KEY)).unwrap();
/// # let index = client
/// #  .create_index("search_query_builder", None)
/// #  .await
/// #  .unwrap()
/// #  .wait_for_completion(&client, None, None)
/// #  .await.unwrap()
/// #  .try_make_index(&client)
/// #  .unwrap();
///
/// let mut res = SearchQuery::new(&index)
///     .with_query("space")
///     .with_offset(42)
///     .with_limit(21)
///     .execute::<Movie>()
///     .await
///     .unwrap();
///
/// assert_eq!(res.limit, Some(21));
/// # index.delete().await.unwrap().wait_for_completion(&client, None, None).await.unwrap();
/// # });
/// ```
///
/// ```
/// # use meilisearch_sdk::{client::Client, search::*, indexes::Index};
/// #
/// # let MEILISEARCH_URL = option_env!("MEILISEARCH_URL").unwrap_or("http://localhost:7700");
/// # let MEILISEARCH_API_KEY = option_env!("MEILISEARCH_API_KEY").unwrap_or("masterKey");
/// #
/// # let client = Client::new(MEILISEARCH_URL, Some(MEILISEARCH_API_KEY)).unwrap();
/// # let index = client.index("search_query_builder_build");
/// let query = index.search()
///     .with_query("space")
///     .with_offset(42)
///     .with_limit(21)
///     .build(); // you can also execute() instead of build()
/// ```
#[derive(Debug, Serialize, Clone)]
#[serde(rename_all = "camelCase")]
pub struct SearchQuery<'a, Http: HttpClient> {
    #[serde(skip_serializing)]
    index: &'a Index<Http>,
    /// The text that will be searched for among the documents.
    #[serde(skip_serializing_if = "Option::is_none")]
    #[serde(rename = "q")]
    pub query: Option<&'a str>,
    /// The number of documents to skip.
    ///
    /// If the value of the parameter `offset` is `n`, the `n` first documents (ordered by relevance) will not be returned.
    /// This is helpful for pagination.
    ///
    /// Example: If you want to skip the first document, set offset to `1`.
    #[serde(skip_serializing_if = "Option::is_none")]
    pub offset: Option<usize>,
    /// The maximum number of documents returned.
    ///
    /// If the value of the parameter `limit` is `n`, there will never be more than `n` documents in the response.
    /// This is helpful for pagination.
    ///
    /// Example: If you don't want to get more than two documents, set limit to `2`.
    ///
    /// **Default: `20`**
    #[serde(skip_serializing_if = "Option::is_none")]
    pub limit: Option<usize>,
    /// The page number on which you paginate.
    ///
    /// Pagination starts at 1. If page is 0, no results are returned.
    ///
    /// **Default: None unless `hits_per_page` is defined, in which case page is `1`**
    #[serde(skip_serializing_if = "Option::is_none")]
    pub page: Option<usize>,
    /// The maximum number of results in a page. A page can contain less results than the number of hits_per_page.
    ///
    /// **Default: None unless `page` is defined, in which case `20`**
    #[serde(skip_serializing_if = "Option::is_none")]
    pub hits_per_page: Option<usize>,
    /// Filter applied to documents.
    ///
    /// Read the [dedicated guide](https://www.meilisearch.com/docs/learn/advanced/filtering) to learn the syntax.
    #[serde(skip_serializing_if = "Option::is_none")]
    pub filter: Option<Filter<'a>>,
    /// Facets for which to retrieve the matching count.
    ///
    /// Can be set to a [wildcard value](enum.Selectors.html#variant.All) that will select all existing attributes.
    ///
    /// **Default: all attributes found in the documents.**
    #[serde(skip_serializing_if = "Option::is_none")]
    #[serde(serialize_with = "serialize_with_wildcard")]
    pub facets: Option<Selectors<&'a [&'a str]>>,
    /// Attributes to sort.
    #[serde(skip_serializing_if = "Option::is_none")]
    pub sort: Option<&'a [&'a str]>,
    /// Attributes to perform the search on.
    ///
    /// Specify the subset of searchableAttributes for a search without modifying Meilisearch’s index settings.
    ///
    /// **Default: all searchable attributes found in the documents.**
    #[serde(skip_serializing_if = "Option::is_none")]
    pub attributes_to_search_on: Option<&'a [&'a str]>,
    /// Attributes to display in the returned documents.
    ///
    /// Can be set to a [wildcard value](enum.Selectors.html#variant.All) that will select all existing attributes.
    ///
    /// **Default: all attributes found in the documents.**
    #[serde(skip_serializing_if = "Option::is_none")]
    #[serde(serialize_with = "serialize_with_wildcard")]
    pub attributes_to_retrieve: Option<Selectors<&'a [&'a str]>>,
    /// Attributes whose values have to be cropped.
    ///
    /// Attributes are composed by the attribute name and an optional `usize` that overwrites the `crop_length` parameter.
    ///
    /// Can be set to a [wildcard value](enum.Selectors.html#variant.All) that will select all existing attributes.
    #[serde(skip_serializing_if = "Option::is_none")]
    #[serde(serialize_with = "serialize_attributes_to_crop_with_wildcard")]
    pub attributes_to_crop: Option<Selectors<&'a [AttributeToCrop<'a>]>>,
    /// Maximum number of words including the matched query term(s) contained in the returned cropped value(s).
    ///
    /// See [attributes_to_crop](#structfield.attributes_to_crop).
    ///
    /// **Default: `10`**
    #[serde(skip_serializing_if = "Option::is_none")]
    pub crop_length: Option<usize>,
    /// Marker at the start and the end of a cropped value.
    ///
    /// ex: `...middle of a crop...`
    ///
    /// **Default: `...`**
    #[serde(skip_serializing_if = "Option::is_none")]
    pub crop_marker: Option<&'a str>,
    /// Attributes whose values will contain **highlighted matching terms**.
    ///
    /// Can be set to a [wildcard value](enum.Selectors.html#variant.All) that will select all existing attributes.
    #[serde(skip_serializing_if = "Option::is_none")]
    #[serde(serialize_with = "serialize_with_wildcard")]
    pub attributes_to_highlight: Option<Selectors<&'a [&'a str]>>,
    /// Tag in front of a highlighted term.
    ///
    /// ex: `<mytag>hello world`
    ///
    /// **Default: `<em>`**
    #[serde(skip_serializing_if = "Option::is_none")]
    pub highlight_pre_tag: Option<&'a str>,
    /// Tag after a highlighted term.
    ///
    /// ex: `hello world</ mytag>`
    ///
    /// **Default: `</em>`**
    #[serde(skip_serializing_if = "Option::is_none")]
    pub highlight_post_tag: Option<&'a str>,
    /// Defines whether an object that contains information about the matches should be returned or not.
    ///
    /// **Default: `false`**
    #[serde(skip_serializing_if = "Option::is_none")]
    pub show_matches_position: Option<bool>,

    /// Defines whether to show the relevancy score of the match.
    ///
    /// **Default: `false`**
    #[serde(skip_serializing_if = "Option::is_none")]
    pub show_ranking_score: Option<bool>,

    ///Adds a detailed global ranking score field to each document.
    ///
    /// **Default: `false`**
    #[serde(skip_serializing_if = "Option::is_none")]
    pub show_ranking_score_details: Option<bool>,

    /// Defines the strategy on how to handle queries containing multiple words.
    #[serde(skip_serializing_if = "Option::is_none")]
    pub matching_strategy: Option<MatchingStrategies>,

    ///Defines one attribute in the filterableAttributes list as a distinct attribute.
    #[serde(skip_serializing_if = "Option::is_none")]
    pub distinct: Option<&'a str>,

    ///Excludes results below the specified ranking score.
    #[serde(skip_serializing_if = "Option::is_none")]
    pub ranking_score_threshold: Option<f64>,

    /// Defines the language of the search query.
    #[serde(skip_serializing_if = "Option::is_none")]
    pub locales: Option<&'a [&'a str]>,

    #[serde(skip_serializing_if = "Option::is_none")]
    pub(crate) index_uid: Option<&'a str>,

<<<<<<< HEAD
    #[serde(skip_serializing_if = "Option::is_none")]
    pub(crate) federation_options: Option<QueryFederationOptions>,
}

#[derive(Debug, Serialize, Clone)]
#[serde(rename_all = "camelCase")]
pub struct QueryFederationOptions {
    #[serde(skip_serializing_if = "Option::is_none")]
    pub weight: Option<f32>,
=======
    /// Configures Meilisearch to return search results based on a query’s meaning and context.
    #[serde(skip_serializing_if = "Option::is_none")]
    pub hybrid: Option<HybridSearch<'a>>,

    /// Use a custom vector to perform a search query.
    #[serde(skip_serializing_if = "Option::is_none")]
    pub vector: Option<&'a [f32]>,

    /// Defines whether document embeddings are returned with search results.
    #[serde(skip_serializing_if = "Option::is_none")]
    pub retrieve_vectors: Option<bool>,
>>>>>>> 7d0d3ee5
}

#[allow(missing_docs)]
impl<'a, Http: HttpClient> SearchQuery<'a, Http> {
    #[must_use]
    pub fn new(index: &'a Index<Http>) -> SearchQuery<'a, Http> {
        SearchQuery {
            index,
            query: None,
            offset: None,
            limit: None,
            page: None,
            hits_per_page: None,
            filter: None,
            sort: None,
            facets: None,
            attributes_to_search_on: None,
            attributes_to_retrieve: None,
            attributes_to_crop: None,
            crop_length: None,
            crop_marker: None,
            attributes_to_highlight: None,
            highlight_pre_tag: None,
            highlight_post_tag: None,
            show_matches_position: None,
            show_ranking_score: None,
            show_ranking_score_details: None,
            matching_strategy: None,
            index_uid: None,
            hybrid: None,
            vector: None,
            retrieve_vectors: None,
            distinct: None,
            ranking_score_threshold: None,
            locales: None,
            federation_options: None,
        }
    }

    pub fn with_query<'b>(&'b mut self, query: &'a str) -> &'b mut SearchQuery<'a, Http> {
        self.query = Some(query);
        self
    }

    pub fn with_offset<'b>(&'b mut self, offset: usize) -> &'b mut SearchQuery<'a, Http> {
        self.offset = Some(offset);
        self
    }

    pub fn with_limit<'b>(&'b mut self, limit: usize) -> &'b mut SearchQuery<'a, Http> {
        self.limit = Some(limit);
        self
    }

    /// Add the page number on which to paginate.
    ///
    /// # Example
    ///
    /// ```
    /// # use serde::{Serialize, Deserialize};
    /// # use meilisearch_sdk::{client::*, indexes::*, search::*};
    /// #
    /// # let MEILISEARCH_URL = option_env!("MEILISEARCH_URL").unwrap_or("http://localhost:7700");
    /// # let MEILISEARCH_API_KEY = option_env!("MEILISEARCH_API_KEY").unwrap_or("masterKey");
    /// #
    /// # tokio::runtime::Builder::new_current_thread().enable_all().build().unwrap().block_on(async {
    /// # let client = Client::new(MEILISEARCH_URL, Some(MEILISEARCH_API_KEY)).unwrap();
    /// # #[derive(Serialize, Deserialize, Debug)]
    /// # struct Movie {
    /// #     name: String,
    /// #     description: String,
    /// # }
    /// # client.create_index("search_with_page", None).await.unwrap().wait_for_completion(&client, None, None).await.unwrap();
    /// let mut index = client.index("search_with_page");
    ///
    /// let mut query = SearchQuery::new(&index);
    /// query.with_query("").with_page(2);
    /// let res = query.execute::<Movie>().await.unwrap();
    /// # index.delete().await.unwrap().wait_for_completion(&client, None, None).await.unwrap();
    /// # });
    /// ```
    pub fn with_page<'b>(&'b mut self, page: usize) -> &'b mut SearchQuery<'a, Http> {
        self.page = Some(page);
        self
    }

    /// Add the maximum number of results per page.
    ///
    /// # Example
    ///
    /// ```
    /// # use serde::{Serialize, Deserialize};
    /// # use meilisearch_sdk::{client::*, indexes::*, search::*};
    /// #
    /// # let MEILISEARCH_URL = option_env!("MEILISEARCH_URL").unwrap_or("http://localhost:7700");
    /// # let MEILISEARCH_API_KEY = option_env!("MEILISEARCH_API_KEY").unwrap_or("masterKey");
    /// #
    /// # tokio::runtime::Builder::new_current_thread().enable_all().build().unwrap().block_on(async {
    /// # let client = Client::new(MEILISEARCH_URL, Some(MEILISEARCH_API_KEY)).unwrap();
    /// # #[derive(Serialize, Deserialize, Debug)]
    /// # struct Movie {
    /// #     name: String,
    /// #     description: String,
    /// # }
    /// # client.create_index("search_with_hits_per_page", None).await.unwrap().wait_for_completion(&client, None, None).await.unwrap();
    /// let mut index = client.index("search_with_hits_per_page");
    ///
    /// let mut query = SearchQuery::new(&index);
    /// query.with_query("").with_hits_per_page(2);
    /// let res = query.execute::<Movie>().await.unwrap();
    /// # index.delete().await.unwrap().wait_for_completion(&client, None, None).await.unwrap();
    /// # });
    /// ```
    pub fn with_hits_per_page<'b>(
        &'b mut self,
        hits_per_page: usize,
    ) -> &'b mut SearchQuery<'a, Http> {
        self.hits_per_page = Some(hits_per_page);
        self
    }

    pub fn with_filter<'b>(&'b mut self, filter: &'a str) -> &'b mut SearchQuery<'a, Http> {
        self.filter = Some(Filter::new(Either::Left(filter)));
        self
    }

    pub fn with_array_filter<'b>(
        &'b mut self,
        filter: Vec<&'a str>,
    ) -> &'b mut SearchQuery<'a, Http> {
        self.filter = Some(Filter::new(Either::Right(filter)));
        self
    }

    /// Defines whether document embeddings are returned with search results.
    pub fn with_retrieve_vectors<'b>(
        &'b mut self,
        retrieve_vectors: bool,
    ) -> &'b mut SearchQuery<'a, Http> {
        self.retrieve_vectors = Some(retrieve_vectors);
        self
    }

    pub fn with_facets<'b>(
        &'b mut self,
        facets: Selectors<&'a [&'a str]>,
    ) -> &'b mut SearchQuery<'a, Http> {
        self.facets = Some(facets);
        self
    }

    pub fn with_sort<'b>(&'b mut self, sort: &'a [&'a str]) -> &'b mut SearchQuery<'a, Http> {
        self.sort = Some(sort);
        self
    }

    pub fn with_attributes_to_search_on<'b>(
        &'b mut self,
        attributes_to_search_on: &'a [&'a str],
    ) -> &'b mut SearchQuery<'a, Http> {
        self.attributes_to_search_on = Some(attributes_to_search_on);
        self
    }

    pub fn with_attributes_to_retrieve<'b>(
        &'b mut self,
        attributes_to_retrieve: Selectors<&'a [&'a str]>,
    ) -> &'b mut SearchQuery<'a, Http> {
        self.attributes_to_retrieve = Some(attributes_to_retrieve);
        self
    }

    pub fn with_attributes_to_crop<'b>(
        &'b mut self,
        attributes_to_crop: Selectors<&'a [(&'a str, Option<usize>)]>,
    ) -> &'b mut SearchQuery<'a, Http> {
        self.attributes_to_crop = Some(attributes_to_crop);
        self
    }

    pub fn with_crop_length<'b>(&'b mut self, crop_length: usize) -> &'b mut SearchQuery<'a, Http> {
        self.crop_length = Some(crop_length);
        self
    }

    pub fn with_crop_marker<'b>(
        &'b mut self,
        crop_marker: &'a str,
    ) -> &'b mut SearchQuery<'a, Http> {
        self.crop_marker = Some(crop_marker);
        self
    }

    pub fn with_attributes_to_highlight<'b>(
        &'b mut self,
        attributes_to_highlight: Selectors<&'a [&'a str]>,
    ) -> &'b mut SearchQuery<'a, Http> {
        self.attributes_to_highlight = Some(attributes_to_highlight);
        self
    }

    pub fn with_highlight_pre_tag<'b>(
        &'b mut self,
        highlight_pre_tag: &'a str,
    ) -> &'b mut SearchQuery<'a, Http> {
        self.highlight_pre_tag = Some(highlight_pre_tag);
        self
    }

    pub fn with_highlight_post_tag<'b>(
        &'b mut self,
        highlight_post_tag: &'a str,
    ) -> &'b mut SearchQuery<'a, Http> {
        self.highlight_post_tag = Some(highlight_post_tag);
        self
    }

    pub fn with_show_matches_position<'b>(
        &'b mut self,
        show_matches_position: bool,
    ) -> &'b mut SearchQuery<'a, Http> {
        self.show_matches_position = Some(show_matches_position);
        self
    }

    pub fn with_show_ranking_score<'b>(
        &'b mut self,
        show_ranking_score: bool,
    ) -> &'b mut SearchQuery<'a, Http> {
        self.show_ranking_score = Some(show_ranking_score);
        self
    }

    pub fn with_show_ranking_score_details<'b>(
        &'b mut self,
        show_ranking_score_details: bool,
    ) -> &'b mut SearchQuery<'a, Http> {
        self.show_ranking_score_details = Some(show_ranking_score_details);
        self
    }

    pub fn with_matching_strategy<'b>(
        &'b mut self,
        matching_strategy: MatchingStrategies,
    ) -> &'b mut SearchQuery<'a, Http> {
        self.matching_strategy = Some(matching_strategy);
        self
    }

    pub fn with_index_uid<'b>(&'b mut self) -> &'b mut SearchQuery<'a, Http> {
        self.index_uid = Some(&self.index.uid);
        self
    }

    /// Configures Meilisearch to return search results based on a query’s meaning and context
    pub fn with_hybrid<'b>(
        &'b mut self,
        embedder: &'a str,
        semantic_ratio: f32,
    ) -> &'b mut SearchQuery<'a, Http> {
        self.hybrid = Some(HybridSearch {
            embedder,
            semantic_ratio,
        });
        self
    }

    /// Use a custom vector to perform a search query
    ///
    /// `vector` is mandatory when performing searches with `userProvided` embedders.
    /// You may also use `vector` to override an embedder’s automatic vector generation.
    ///
    /// `vector` dimensions must match the dimensions of the embedder.
    pub fn with_vector<'b>(&'b mut self, vector: &'a [f32]) -> &'b mut SearchQuery<'a, Http> {
        self.vector = Some(vector);
        self
    }

    pub fn with_distinct<'b>(&'b mut self, distinct: &'a str) -> &'b mut SearchQuery<'a, Http> {
        self.distinct = Some(distinct);
        self
    }

    pub fn with_ranking_score_threshold<'b>(
        &'b mut self,
        ranking_score_threshold: f64,
    ) -> &'b mut SearchQuery<'a, Http> {
        self.ranking_score_threshold = Some(ranking_score_threshold);
        self
    }

    pub fn with_locales<'b>(&'b mut self, locales: &'a [&'a str]) -> &'b mut SearchQuery<'a, Http> {
        self.locales = Some(locales);
        self
    }
<<<<<<< HEAD
    /// Only usable in federated multi search queries.
    pub fn with_federation_options<'b>(
        &'b mut self,
        federation_options: QueryFederationOptions,
    ) -> &'b mut SearchQuery<'a, Http> {
        self.federation_options = Some(federation_options);
        self
    }
=======

>>>>>>> 7d0d3ee5
    pub fn build(&mut self) -> SearchQuery<'a, Http> {
        self.clone()
    }

    /// Execute the query and fetch the results.
    pub async fn execute<T: 'static + DeserializeOwned + Send + Sync>(
        &'a self,
    ) -> Result<SearchResults<T>, Error> {
        self.index.execute_query::<T>(self).await
    }
}

#[derive(Debug, Serialize, Clone)]
#[serde(rename_all = "camelCase")]
pub struct MultiSearchQuery<'a, 'b, Http: HttpClient = DefaultHttpClient> {
    #[serde(skip_serializing)]
    client: &'a Client<Http>,
    // The weird `serialize = ""` is actually useful: without it, serde adds the
    // bound `Http: Serialize` to the `Serialize` impl block, but that's not
    // necessary. `SearchQuery` always implements `Serialize` (regardless of
    // type parameter), so no bound is fine.
    #[serde(bound(serialize = ""))]
    pub queries: Vec<SearchQuery<'b, Http>>,
}

#[allow(missing_docs)]
impl<'a, 'b, Http: HttpClient> MultiSearchQuery<'a, 'b, Http> {
    #[must_use]
    pub fn new(client: &'a Client<Http>) -> MultiSearchQuery<'a, 'b, Http> {
        MultiSearchQuery {
            client,
            queries: Vec::new(),
        }
    }
    pub fn with_search_query(
        &mut self,
        mut search_query: SearchQuery<'b, Http>,
    ) -> &mut MultiSearchQuery<'a, 'b, Http> {
        search_query.with_index_uid();
        self.queries.push(search_query);
        self
    }
    /// Adds the `federation` parameter, making the search a federated search.
    pub fn with_federation(
        self,
        federation: FederationOptions,
    ) -> FederatedMultiSearchQuery<'a, 'b, Http> {
        FederatedMultiSearchQuery {
            client: self.client,
            queries: self.queries,
            federation: Some(federation),
        }
    }

    /// Execute the query and fetch the results.
    pub async fn execute<T: 'static + DeserializeOwned + Send + Sync>(
        &'a self,
    ) -> Result<MultiSearchResponse<T>, Error> {
        self.client.execute_multi_search_query::<T>(self).await
    }
}
#[derive(Debug, Clone, Deserialize, Serialize)]
pub struct MultiSearchResponse<T> {
    pub results: Vec<SearchResults<T>>,
}

<<<<<<< HEAD
#[derive(Debug, Serialize, Clone)]
#[serde(rename_all = "camelCase")]
pub struct FederatedMultiSearchQuery<'a, 'b, Http: HttpClient = DefaultHttpClient> {
    #[serde(skip_serializing)]
    client: &'a Client<Http>,
    #[serde(bound(serialize = ""))]
    pub queries: Vec<SearchQuery<'b, Http>>,
    #[serde(skip_serializing_if = "Option::is_none")]
    pub federation: Option<FederationOptions>,
}

/// The `federation` field of the multi search API.
/// See [the docs](https://www.meilisearch.com/docs/reference/api/multi_search#federation).
#[derive(Debug, Serialize, Clone, Default)]
#[serde(rename_all = "camelCase")]
pub struct FederationOptions {
    #[serde(skip_serializing_if = "Option::is_none")]
    pub offset: Option<usize>,
    #[serde(skip_serializing_if = "Option::is_none")]
    pub limit: Option<usize>,
    #[serde(skip_serializing_if = "Option::is_none")]
    pub facets_by_index: Option<HashMap<String, Vec<String>>>,
    #[serde(skip_serializing_if = "Option::is_none")]
    pub merge_facets: Option<bool>,
}

#[allow(missing_docs)]
impl<'a, Http: HttpClient> FederatedMultiSearchQuery<'a, '_, Http> {
    /// Execute the query and fetch the results.
    pub async fn execute<T: 'static + DeserializeOwned + Send + Sync>(
        &'a self,
    ) -> Result<FederatedMultiSearchResponse<T>, Error> {
        self.client
            .execute_federated_multi_search_query::<T>(self)
            .await
    }
}

/// Returned by federated multi search.
#[derive(Debug, Deserialize, Clone)]
#[serde(rename_all = "camelCase")]
pub struct FederatedMultiSearchResponse<T> {
    /// Merged results of the query.
    pub hits: Vec<SearchResult<T>>,

    // TODO: are offset, limit and estimated_total_hits really non-optional? In
    // my tests they are always returned, but that's not a proof.
    /// Number of documents skipped.
    pub offset: usize,
    /// Number of results returned.
    pub limit: usize,
    /// Estimated total number of matches.
    pub estimated_total_hits: usize,

    /// Distribution of the given facets.
    pub facet_distribution: Option<HashMap<String, HashMap<String, usize>>>,
    /// facet stats of the numerical facets requested in the `facet` search parameter.
    pub facet_stats: Option<HashMap<String, FacetStats>>,
    /// Processing time of the query.
    pub processing_time_ms: usize,
}

/// Returned for each hit in `_federation` when doing federated multi search.
#[derive(Debug, Deserialize, Clone)]
#[serde(rename_all = "camelCase")]
pub struct FederationHitInfo {
    pub index_uid: String,
    pub queries_position: usize,
    // TOOD: not mentioned in the docs, is that optional?
    pub weighted_ranking_score: f32,
=======
/// A struct representing a facet-search query.
///
/// You can add search parameters using the builder syntax.
///
/// See [this page](https://www.meilisearch.com/docs/reference/api/facet_search) for the official list and description of all parameters.
///
/// # Examples
///
/// ```
/// # use serde::{Serialize, Deserialize};
/// # use meilisearch_sdk::{client::*, indexes::*, search::*};
/// #
/// # let MEILISEARCH_URL = option_env!("MEILISEARCH_URL").unwrap_or("http://localhost:7700");
/// # let MEILISEARCH_API_KEY = option_env!("MEILISEARCH_API_KEY").unwrap_or("masterKey");
/// #
/// #[derive(Serialize)]
/// struct Movie {
///     name: String,
///     genre: String,
/// }
/// # tokio::runtime::Builder::new_current_thread().enable_all().build().unwrap().block_on(async {
/// # let client = Client::new(MEILISEARCH_URL, Some(MEILISEARCH_API_KEY)).unwrap();
/// let movies = client.index("execute_query3");
///
/// // add some documents
/// # movies.add_or_replace(&[Movie{name:String::from("Interstellar"), genre:String::from("scifi")},Movie{name:String::from("Inception"), genre:String::from("drama")}], Some("name")).await.unwrap().wait_for_completion(&client, None, None).await.unwrap();
/// # movies.set_filterable_attributes(["genre"]).await.unwrap().wait_for_completion(&client, None, None).await.unwrap();
///
/// let query = FacetSearchQuery::new(&movies, "genre").with_facet_query("scifi").build();
/// let res = movies.execute_facet_query(&query).await.unwrap();
///
/// assert!(res.facet_hits.len() > 0);
/// # movies.delete().await.unwrap().wait_for_completion(&client, None, None).await.unwrap();
/// # });
/// ```
///
/// ```
/// # use meilisearch_sdk::{client::*, indexes::*, search::*};
/// #
/// # let MEILISEARCH_URL = option_env!("MEILISEARCH_URL").unwrap_or("http://localhost:7700");
/// # let MEILISEARCH_API_KEY = option_env!("MEILISEARCH_API_KEY").unwrap_or("masterKey");
/// #
/// # let client = Client::new(MEILISEARCH_URL, Some(MEILISEARCH_API_KEY)).unwrap();
/// # let index = client.index("facet_search_query_builder_build");
/// let query = index.facet_search("kind")
///     .with_facet_query("space")
///     .build(); // you can also execute() instead of build()
/// ```

#[derive(Debug, Serialize, Clone)]
#[serde(rename_all = "camelCase")]
pub struct FacetSearchQuery<'a, Http: HttpClient = DefaultHttpClient> {
    #[serde(skip_serializing)]
    index: &'a Index<Http>,
    /// The facet name to search values on.
    pub facet_name: &'a str,
    /// The search query for the facet values.
    #[serde(skip_serializing_if = "Option::is_none")]
    pub facet_query: Option<&'a str>,
    /// The text that will be searched for among the documents.
    #[serde(skip_serializing_if = "Option::is_none")]
    #[serde(rename = "q")]
    pub search_query: Option<&'a str>,
    /// Filter applied to documents.
    ///
    /// Read the [dedicated guide](https://www.meilisearch.com/docs/learn/advanced/filtering) to learn the syntax.
    #[serde(skip_serializing_if = "Option::is_none")]
    pub filter: Option<Filter<'a>>,
    /// Defines the strategy on how to handle search queries containing multiple words.
    #[serde(skip_serializing_if = "Option::is_none")]
    pub matching_strategy: Option<MatchingStrategies>,
    /// Restrict search to the specified attributes
    #[serde(skip_serializing_if = "Option::is_none")]
    pub attributes_to_search_on: Option<&'a [&'a str]>,
    /// Return an exhaustive count of facets, up to the limit defined by maxTotalHits. Default is false.
    #[serde(skip_serializing_if = "Option::is_none")]
    pub exhaustive_facet_count: Option<bool>,
}

#[allow(missing_docs)]
impl<'a, Http: HttpClient> FacetSearchQuery<'a, Http> {
    pub fn new(index: &'a Index<Http>, facet_name: &'a str) -> FacetSearchQuery<'a, Http> {
        FacetSearchQuery {
            index,
            facet_name,
            facet_query: None,
            search_query: None,
            filter: None,
            matching_strategy: None,
            attributes_to_search_on: None,
            exhaustive_facet_count: None,
        }
    }

    pub fn with_facet_query<'b>(
        &'b mut self,
        facet_query: &'a str,
    ) -> &'b mut FacetSearchQuery<'a, Http> {
        self.facet_query = Some(facet_query);
        self
    }

    pub fn with_search_query<'b>(
        &'b mut self,
        search_query: &'a str,
    ) -> &'b mut FacetSearchQuery<'a, Http> {
        self.search_query = Some(search_query);
        self
    }

    pub fn with_filter<'b>(&'b mut self, filter: &'a str) -> &'b mut FacetSearchQuery<'a, Http> {
        self.filter = Some(Filter::new(Either::Left(filter)));
        self
    }

    pub fn with_array_filter<'b>(
        &'b mut self,
        filter: Vec<&'a str>,
    ) -> &'b mut FacetSearchQuery<'a, Http> {
        self.filter = Some(Filter::new(Either::Right(filter)));
        self
    }

    pub fn with_matching_strategy<'b>(
        &'b mut self,
        matching_strategy: MatchingStrategies,
    ) -> &'b mut FacetSearchQuery<'a, Http> {
        self.matching_strategy = Some(matching_strategy);
        self
    }

    pub fn with_attributes_to_search_on<'b>(
        &'b mut self,
        attributes_to_search_on: &'a [&'a str],
    ) -> &'b mut FacetSearchQuery<'a, Http> {
        self.attributes_to_search_on = Some(attributes_to_search_on);
        self
    }

    pub fn with_exhaustive_facet_count<'b>(
        &'b mut self,
        exhaustive_facet_count: bool,
    ) -> &'b mut FacetSearchQuery<'a, Http> {
        self.exhaustive_facet_count = Some(exhaustive_facet_count);
        self
    }

    pub fn build(&mut self) -> FacetSearchQuery<'a, Http> {
        self.clone()
    }

    pub async fn execute(&'a self) -> Result<FacetSearchResponse, Error> {
        self.index.execute_facet_query(self).await
    }
}

#[derive(Debug, Deserialize)]
#[serde(rename_all = "camelCase")]
pub struct FacetHit {
    pub value: String,
    pub count: usize,
}

#[derive(Debug, Deserialize)]
#[serde(rename_all = "camelCase")]
pub struct FacetSearchResponse {
    pub facet_hits: Vec<FacetHit>,
    pub facet_query: Option<String>,
    pub processing_time_ms: usize,
>>>>>>> 7d0d3ee5
}

#[cfg(test)]
mod tests {
    use crate::{
        client::*,
        key::{Action, KeyBuilder},
        search::*,
        settings::EmbedderSource,
    };
    use big_s::S;
    use meilisearch_test_macro::meilisearch_test;
    use serde::{Deserialize, Serialize};
    use serde_json::{json, Map, Value};

    #[derive(Debug, Serialize, Deserialize, PartialEq)]
    struct Nested {
        child: String,
    }

    #[derive(Debug, Serialize, Deserialize, PartialEq)]
    struct Document {
        id: usize,
        value: String,
        kind: String,
        number: i32,
        nested: Nested,
        #[serde(skip_serializing_if = "Option::is_none", default)]
        _vectors: Option<Vectors>,
    }

    #[derive(Debug, Serialize, Deserialize, PartialEq)]
    struct Vector {
        embeddings: SingleOrMultipleVectors,
        regenerate: bool,
    }

    #[derive(Serialize, Deserialize, Debug, PartialEq)]
    #[serde(untagged)]
    enum SingleOrMultipleVectors {
        Single(Vec<f32>),
        Multiple(Vec<Vec<f32>>),
    }

    #[derive(Debug, Serialize, Deserialize, PartialEq)]
    struct Vectors(HashMap<String, Vector>);

    impl<T: Into<Vec<f32>>> From<T> for Vectors {
        fn from(value: T) -> Self {
            let vec: Vec<f32> = value.into();
            Vectors(HashMap::from([(
                S("default"),
                Vector {
                    embeddings: SingleOrMultipleVectors::Multiple(Vec::from([vec])),
                    regenerate: false,
                },
            )]))
        }
    }

    impl PartialEq<Map<String, Value>> for Document {
        #[allow(clippy::cmp_owned)]
        fn eq(&self, rhs: &Map<String, Value>) -> bool {
            self.id.to_string() == rhs["id"]
                && self.value == rhs["value"]
                && self.kind == rhs["kind"]
        }
    }

    fn vectorize(is_harry_potter: bool, id: usize) -> Vec<f32> {
        let mut vector: Vec<f32> = vec![0.; 11];
        vector[0] = if is_harry_potter { 1. } else { 0. };
        vector[id + 1] = 1.;
        vector
    }

    async fn setup_test_index(client: &Client, index: &Index) -> Result<(), Error> {
        let t0 = index.add_documents(&[
            Document { id: 0, kind: "text".into(), number: 0, value: S("Lorem ipsum dolor sit amet, consectetur adipiscing elit, sed do eiusmod tempor incididunt ut labore et dolore magna aliqua. Ut enim ad minim veniam, quis nostrud exercitation ullamco laboris nisi ut aliquip ex ea commodo consequat. Duis aute irure dolor in reprehenderit in voluptate velit esse cillum dolore eu fugiat nulla pariatur. Excepteur sint occaecat cupidatat non proident, sunt in culpa qui officia deserunt mollit anim id est laborum."), nested: Nested { child: S("first") }, _vectors: Some(Vectors::from(vectorize(false, 0))) },
            Document { id: 1, kind: "text".into(), number: 10, value: S("dolor sit amet, consectetur adipiscing elit"), nested: Nested { child: S("second") }, _vectors: Some(Vectors::from(vectorize(false, 1))) },
            Document { id: 2, kind: "title".into(), number: 20, value: S("The Social Network"), nested: Nested { child: S("third") }, _vectors: Some(Vectors::from(vectorize(false, 2))) },
            Document { id: 3, kind: "title".into(), number: 30, value: S("Harry Potter and the Sorcerer's Stone"), nested: Nested { child: S("fourth") }, _vectors: Some(Vectors::from(vectorize(true, 3))) },
            Document { id: 4, kind: "title".into(), number: 40, value: S("Harry Potter and the Chamber of Secrets"), nested: Nested { child: S("fift") }, _vectors: Some(Vectors::from(vectorize(true, 4))) },
            Document { id: 5, kind: "title".into(), number: 50, value: S("Harry Potter and the Prisoner of Azkaban"), nested: Nested { child: S("sixth") }, _vectors: Some(Vectors::from(vectorize(true, 5))) },
            Document { id: 6, kind: "title".into(), number: 60, value: S("Harry Potter and the Goblet of Fire"), nested: Nested { child: S("seventh") }, _vectors: Some(Vectors::from(vectorize(true, 6))) },
            Document { id: 7, kind: "title".into(), number: 70, value: S("Harry Potter and the Order of the Phoenix"), nested: Nested { child: S("eighth") }, _vectors: Some(Vectors::from(vectorize(true, 7))) },
            Document { id: 8, kind: "title".into(), number: 80, value: S("Harry Potter and the Half-Blood Prince"), nested: Nested { child: S("ninth") }, _vectors: Some(Vectors::from(vectorize(true, 8))) },
            Document { id: 9, kind: "title".into(), number: 90, value: S("Harry Potter and the Deathly Hallows"), nested: Nested { child: S("tenth") }, _vectors: Some(Vectors::from(vectorize(true, 9))) },
        ], None).await?;
        let t1 = index
            .set_filterable_attributes(["kind", "value", "number"])
            .await?;
        let t2 = index.set_sortable_attributes(["title"]).await?;

        t2.wait_for_completion(client, None, None).await?;
        t1.wait_for_completion(client, None, None).await?;
        t0.wait_for_completion(client, None, None).await?;

        Ok(())
    }

<<<<<<< HEAD
    #[derive(Debug, Serialize, Deserialize, PartialEq)]
    struct VideoDocument {
        id: usize,
        title: String,
        description: Option<String>,
        duration: u32,
    }

    async fn setup_test_video_index(client: &Client, index: &Index) -> Result<(), Error> {
        let t0 = index
            .add_documents(
                &[
                    VideoDocument {
                        id: 0,
                        title: S("Spring"),
                        description: Some(S("A Blender Open movie")),
                        duration: 123,
                    },
                    VideoDocument {
                        id: 1,
                        title: S("Wing It!"),
                        description: None,
                        duration: 234,
                    },
                    VideoDocument {
                        id: 2,
                        title: S("Coffee Run"),
                        description: Some(S("Directed by Hjalti Hjalmarsson")),
                        duration: 345,
                    },
                    VideoDocument {
                        id: 3,
                        title: S("Harry Potter and the Deathly Hallows"),
                        description: None,
                        duration: 7654,
                    },
                ],
                None,
            )
            .await?;
        let t1 = index.set_filterable_attributes(["duration"]).await?;
        let t2 = index.set_sortable_attributes(["title"]).await?;

        t2.wait_for_completion(client, None, None).await?;
        t1.wait_for_completion(client, None, None).await?;
        t0.wait_for_completion(client, None, None).await?;

=======
    async fn setup_hybrid_searching(client: &Client, index: &Index) -> Result<(), Error> {
        use crate::settings::Embedder;
        let embedder_setting = Embedder {
            source: EmbedderSource::UserProvided,
            dimensions: Some(11),
            ..Embedder::default()
        };
        index
            .set_settings(&crate::settings::Settings {
                embedders: Some(HashMap::from([("default".to_string(), embedder_setting)])),
                ..crate::settings::Settings::default()
            })
            .await?
            .wait_for_completion(client, None, None)
            .await?;
>>>>>>> 7d0d3ee5
        Ok(())
    }

    #[meilisearch_test]
    async fn test_multi_search(client: Client, index: Index) -> Result<(), Error> {
        setup_test_index(&client, &index).await?;
        let search_query_1 = SearchQuery::new(&index)
            .with_query("Sorcerer's Stone")
            .build();
        let search_query_2 = SearchQuery::new(&index)
            .with_query("Chamber of Secrets")
            .build();

        let response = client
            .multi_search()
            .with_search_query(search_query_1)
            .with_search_query(search_query_2)
            .execute::<Document>()
            .await
            .unwrap();

        assert_eq!(response.results.len(), 2);
        Ok(())
    }

    #[meilisearch_test]
    async fn test_federated_multi_search(
        client: Client,
        index_a: Index,
        index_b: Index,
    ) -> Result<(), Error> {
        setup_test_index(&client, &index_a).await?;
        setup_test_video_index(&client, &index_b).await?;

        let query_death_a = SearchQuery::new(&index_a).with_query("death").build();
        let query_death_b = SearchQuery::new(&index_b).with_query("death").build();

        #[derive(Debug, Serialize, Deserialize, PartialEq)]
        #[serde(untagged)]
        enum AnyDocument {
            IndexA(Document),
            IndexB(VideoDocument),
        }

        let mut multi_query = client.multi_search();
        multi_query.with_search_query(query_death_a.clone());
        multi_query.with_search_query(query_death_b.clone());
        let response = multi_query
            .with_federation(FederationOptions::default())
            .execute::<AnyDocument>()
            .await?;

        assert_eq!(response.hits.len(), 2);
        let pos_a = response
            .hits
            .iter()
            .position(|hit| hit.federation.as_ref().unwrap().index_uid == index_a.uid)
            .expect("No hit of index_a found");
        let hit_a = &response.hits[pos_a];
        let hit_b = &response.hits[if pos_a == 0 { 1 } else { 0 }];
        assert_eq!(
            hit_a.result,
            AnyDocument::IndexA(Document {
                id: 9,
                kind: "title".into(),
                number: 90,
                value: S("Harry Potter and the Deathly Hallows"),
                nested: Nested { child: S("tenth") },
            })
        );
        assert_eq!(
            hit_b.result,
            AnyDocument::IndexB(VideoDocument {
                id: 3,
                title: S("Harry Potter and the Deathly Hallows"),
                description: None,
                duration: 7654,
            })
        );

        // Make sure federation options are applied
        let mut multi_query = client.multi_search();
        multi_query.with_search_query(query_death_a.clone());
        multi_query.with_search_query(query_death_b.clone());
        let response = multi_query
            .with_federation(FederationOptions {
                limit: Some(1),
                ..Default::default()
            })
            .execute::<AnyDocument>()
            .await?;

        assert_eq!(response.hits.len(), 1);

        Ok(())
    }

    #[meilisearch_test]
    async fn test_query_builder(_client: Client, index: Index) -> Result<(), Error> {
        let mut query = SearchQuery::new(&index);
        query.with_query("space").with_offset(42).with_limit(21);

        let res = query.execute::<Document>().await.unwrap();

        assert_eq!(res.query, S("space"));
        assert_eq!(res.limit, Some(21));
        assert_eq!(res.offset, Some(42));
        assert_eq!(res.estimated_total_hits, Some(0));
        Ok(())
    }

    #[meilisearch_test]
    async fn test_query_numbered_pagination(client: Client, index: Index) -> Result<(), Error> {
        setup_test_index(&client, &index).await?;

        let mut query = SearchQuery::new(&index);
        query.with_query("").with_page(2).with_hits_per_page(2);

        let res = query.execute::<Document>().await.unwrap();

        assert_eq!(res.page, Some(2));
        assert_eq!(res.hits_per_page, Some(2));
        assert_eq!(res.total_hits, Some(10));
        assert_eq!(res.total_pages, Some(5));
        Ok(())
    }

    #[meilisearch_test]
    async fn test_query_string(client: Client, index: Index) -> Result<(), Error> {
        setup_test_index(&client, &index).await?;

        let results: SearchResults<Document> = index.search().with_query("dolor").execute().await?;
        assert_eq!(results.hits.len(), 2);
        Ok(())
    }

    #[meilisearch_test]
    async fn test_query_string_on_nested_field(client: Client, index: Index) -> Result<(), Error> {
        setup_test_index(&client, &index).await?;

        let results: SearchResults<Document> =
            index.search().with_query("second").execute().await?;

        assert_eq!(
            &Document {
                id: 1,
                value: S("dolor sit amet, consectetur adipiscing elit"),
                kind: S("text"),
                number: 10,
                nested: Nested { child: S("second") },
                _vectors: None,
            },
            &results.hits[0].result
        );

        Ok(())
    }

    #[meilisearch_test]
    async fn test_query_limit(client: Client, index: Index) -> Result<(), Error> {
        setup_test_index(&client, &index).await?;

        let results: SearchResults<Document> = index.search().with_limit(5).execute().await?;
        assert_eq!(results.hits.len(), 5);
        Ok(())
    }

    #[meilisearch_test]
    async fn test_query_page(client: Client, index: Index) -> Result<(), Error> {
        setup_test_index(&client, &index).await?;

        let results: SearchResults<Document> = index.search().with_page(2).execute().await?;
        assert_eq!(results.page, Some(2));
        assert_eq!(results.hits_per_page, Some(20));
        Ok(())
    }

    #[meilisearch_test]
    async fn test_query_hits_per_page(client: Client, index: Index) -> Result<(), Error> {
        setup_test_index(&client, &index).await?;

        let results: SearchResults<Document> =
            index.search().with_hits_per_page(2).execute().await?;
        assert_eq!(results.page, Some(1));
        assert_eq!(results.hits_per_page, Some(2));
        Ok(())
    }

    #[meilisearch_test]
    async fn test_query_offset(client: Client, index: Index) -> Result<(), Error> {
        setup_test_index(&client, &index).await?;

        let results: SearchResults<Document> = index.search().with_offset(6).execute().await?;
        assert_eq!(results.hits.len(), 4);
        Ok(())
    }

    #[meilisearch_test]
    async fn test_query_filter(client: Client, index: Index) -> Result<(), Error> {
        setup_test_index(&client, &index).await?;

        let results: SearchResults<Document> = index
            .search()
            .with_filter("value = \"The Social Network\"")
            .execute()
            .await?;
        assert_eq!(results.hits.len(), 1);

        let results: SearchResults<Document> = index
            .search()
            .with_filter("NOT value = \"The Social Network\"")
            .execute()
            .await?;
        assert_eq!(results.hits.len(), 9);
        Ok(())
    }

    #[meilisearch_test]
    async fn test_query_filter_with_array(client: Client, index: Index) -> Result<(), Error> {
        setup_test_index(&client, &index).await?;

        let results: SearchResults<Document> = index
            .search()
            .with_array_filter(vec![
                "value = \"The Social Network\"",
                "value = \"The Social Network\"",
            ])
            .execute()
            .await?;
        assert_eq!(results.hits.len(), 1);

        Ok(())
    }

    #[meilisearch_test]
    async fn test_query_facet_distribution(client: Client, index: Index) -> Result<(), Error> {
        setup_test_index(&client, &index).await?;

        let mut query = SearchQuery::new(&index);
        query.with_facets(Selectors::All);
        let results: SearchResults<Document> = index.execute_query(&query).await?;
        assert_eq!(
            results
                .facet_distribution
                .unwrap()
                .get("kind")
                .unwrap()
                .get("title")
                .unwrap(),
            &8
        );

        let mut query = SearchQuery::new(&index);
        query.with_facets(Selectors::Some(&["kind"]));
        let results: SearchResults<Document> = index.execute_query(&query).await?;
        assert_eq!(
            results
                .facet_distribution
                .clone()
                .unwrap()
                .get("kind")
                .unwrap()
                .get("title")
                .unwrap(),
            &8
        );
        assert_eq!(
            results
                .facet_distribution
                .unwrap()
                .get("kind")
                .unwrap()
                .get("text")
                .unwrap(),
            &2
        );
        Ok(())
    }

    #[meilisearch_test]
    async fn test_query_attributes_to_retrieve(client: Client, index: Index) -> Result<(), Error> {
        setup_test_index(&client, &index).await?;

        let results: SearchResults<Document> = index
            .search()
            .with_attributes_to_retrieve(Selectors::All)
            .execute()
            .await?;
        assert_eq!(results.hits.len(), 10);

        let mut query = SearchQuery::new(&index);
        query.with_attributes_to_retrieve(Selectors::Some(&["kind", "id"])); // omit the "value" field
        assert!(index.execute_query::<Document>(&query).await.is_err()); // error: missing "value" field
        Ok(())
    }

    #[meilisearch_test]
    async fn test_query_sort(client: Client, index: Index) -> Result<(), Error> {
        setup_test_index(&client, &index).await?;

        let mut query = SearchQuery::new(&index);
        query.with_query("harry potter");
        query.with_sort(&["title:desc"]);
        let results: SearchResults<Document> = index.execute_query(&query).await?;
        assert_eq!(results.hits.len(), 7);
        Ok(())
    }

    #[meilisearch_test]
    async fn test_query_attributes_to_crop(client: Client, index: Index) -> Result<(), Error> {
        setup_test_index(&client, &index).await?;

        let mut query = SearchQuery::new(&index);
        query.with_query("lorem ipsum");
        query.with_attributes_to_crop(Selectors::All);
        let results: SearchResults<Document> = index.execute_query(&query).await?;
        assert_eq!(
            &Document {
                id: 0,
                value: S("Lorem ipsum dolor sit amet, consectetur adipiscing elit, sed do…"),
                kind: S("text"),
                number: 0,
                nested: Nested { child: S("first") },
                _vectors: None,
            },
            results.hits[0].formatted_result.as_ref().unwrap()
        );

        let mut query = SearchQuery::new(&index);
        query.with_query("lorem ipsum");
        query.with_attributes_to_crop(Selectors::Some(&[("value", Some(5)), ("kind", None)]));
        let results: SearchResults<Document> = index.execute_query(&query).await?;
        assert_eq!(
            &Document {
                id: 0,
                value: S("Lorem ipsum dolor sit amet…"),
                kind: S("text"),
                number: 0,
                nested: Nested { child: S("first") },
                _vectors: None,
            },
            results.hits[0].formatted_result.as_ref().unwrap()
        );
        Ok(())
    }

    #[meilisearch_test]
    async fn test_query_crop_length(client: Client, index: Index) -> Result<(), Error> {
        setup_test_index(&client, &index).await?;

        let mut query = SearchQuery::new(&index);
        query.with_query("lorem ipsum");
        query.with_attributes_to_crop(Selectors::All);
        query.with_crop_length(200);
        let results: SearchResults<Document> = index.execute_query(&query).await?;
        assert_eq!(&Document {
            id: 0,
            value: S("Lorem ipsum dolor sit amet, consectetur adipiscing elit, sed do eiusmod tempor incididunt ut labore et dolore magna aliqua. Ut enim ad minim veniam, quis nostrud exercitation ullamco laboris nisi ut aliquip ex ea commodo consequat. Duis aute irure dolor in reprehenderit in voluptate velit esse cillum dolore eu fugiat nulla pariatur. Excepteur sint occaecat cupidatat non proident, sunt in culpa qui officia deserunt mollit anim id est laborum."),
            kind: S("text"),
            number: 0,
            nested: Nested { child: S("first") },
            _vectors: None,
        },
        results.hits[0].formatted_result.as_ref().unwrap());

        let mut query = SearchQuery::new(&index);
        query.with_query("lorem ipsum");
        query.with_attributes_to_crop(Selectors::All);
        query.with_crop_length(5);
        let results: SearchResults<Document> = index.execute_query(&query).await?;
        assert_eq!(
            &Document {
                id: 0,
                value: S("Lorem ipsum dolor sit amet…"),
                kind: S("text"),
                number: 0,
                nested: Nested { child: S("first") },
                _vectors: None,
            },
            results.hits[0].formatted_result.as_ref().unwrap()
        );
        Ok(())
    }

    #[meilisearch_test]
    async fn test_query_customized_crop_marker(client: Client, index: Index) -> Result<(), Error> {
        setup_test_index(&client, &index).await?;

        let mut query = SearchQuery::new(&index);
        query.with_query("sed do eiusmod");
        query.with_attributes_to_crop(Selectors::All);
        query.with_crop_length(6);
        query.with_crop_marker("(ꈍᴗꈍ)");

        let results: SearchResults<Document> = index.execute_query(&query).await?;

        assert_eq!(
            &Document {
                id: 0,
                value: S("(ꈍᴗꈍ)sed do eiusmod tempor incididunt ut(ꈍᴗꈍ)"),
                kind: S("text"),
                number: 0,
                nested: Nested { child: S("first") },
                _vectors: None,
            },
            results.hits[0].formatted_result.as_ref().unwrap()
        );
        Ok(())
    }

    #[meilisearch_test]
    async fn test_query_customized_highlight_pre_tag(
        client: Client,
        index: Index,
    ) -> Result<(), Error> {
        setup_test_index(&client, &index).await?;

        let mut query = SearchQuery::new(&index);
        query.with_query("Social");
        query.with_attributes_to_highlight(Selectors::All);
        query.with_highlight_pre_tag("(⊃｡•́‿•̀｡)⊃ ");
        query.with_highlight_post_tag(" ⊂(´• ω •`⊂)");

        let results: SearchResults<Document> = index.execute_query(&query).await?;
        assert_eq!(
            &Document {
                id: 2,
                value: S("The (⊃｡•́‿•̀｡)⊃ Social ⊂(´• ω •`⊂) Network"),
                kind: S("title"),
                number: 20,
                nested: Nested { child: S("third") },
                _vectors: None,
            },
            results.hits[0].formatted_result.as_ref().unwrap()
        );

        Ok(())
    }

    #[meilisearch_test]
    async fn test_query_attributes_to_highlight(client: Client, index: Index) -> Result<(), Error> {
        setup_test_index(&client, &index).await?;

        let mut query = SearchQuery::new(&index);
        query.with_query("dolor text");
        query.with_attributes_to_highlight(Selectors::All);
        let results: SearchResults<Document> = index.execute_query(&query).await?;
        assert_eq!(
            &Document {
                id: 1,
                value: S("<em>dolor</em> sit amet, consectetur adipiscing elit"),
                kind: S("<em>text</em>"),
                number: 10,
                nested: Nested { child: S("second") },
                _vectors: None,
            },
            results.hits[0].formatted_result.as_ref().unwrap(),
        );

        let mut query = SearchQuery::new(&index);
        query.with_query("dolor text");
        query.with_attributes_to_highlight(Selectors::Some(&["value"]));
        let results: SearchResults<Document> = index.execute_query(&query).await?;
        assert_eq!(
            &Document {
                id: 1,
                value: S("<em>dolor</em> sit amet, consectetur adipiscing elit"),
                kind: S("text"),
                number: 10,
                nested: Nested { child: S("second") },
                _vectors: None,
            },
            results.hits[0].formatted_result.as_ref().unwrap()
        );
        Ok(())
    }

    #[meilisearch_test]
    async fn test_query_show_matches_position(client: Client, index: Index) -> Result<(), Error> {
        setup_test_index(&client, &index).await?;

        let mut query = SearchQuery::new(&index);
        query.with_query("dolor text");
        query.with_show_matches_position(true);
        let results: SearchResults<Document> = index.execute_query(&query).await?;
        assert_eq!(results.hits[0].matches_position.as_ref().unwrap().len(), 2);
        assert_eq!(
            results.hits[0]
                .matches_position
                .as_ref()
                .unwrap()
                .get("value")
                .unwrap(),
            &vec![MatchRange {
                start: 0,
                length: 5,
                indices: None,
            }]
        );
        Ok(())
    }

    #[meilisearch_test]
    async fn test_query_show_ranking_score(client: Client, index: Index) -> Result<(), Error> {
        setup_test_index(&client, &index).await?;

        let mut query = SearchQuery::new(&index);
        query.with_query("dolor text");
        query.with_show_ranking_score(true);
        let results: SearchResults<Document> = index.execute_query(&query).await?;
        assert!(results.hits[0].ranking_score.is_some());
        Ok(())
    }

    #[meilisearch_test]
    async fn test_query_show_ranking_score_details(
        client: Client,
        index: Index,
    ) -> Result<(), Error> {
        setup_test_index(&client, &index).await?;

        let mut query = SearchQuery::new(&index);
        query.with_query("dolor text");
        query.with_show_ranking_score_details(true);
        let results: SearchResults<Document> = index.execute_query(&query).await.unwrap();
        assert!(results.hits[0].ranking_score_details.is_some());
        Ok(())
    }

    #[meilisearch_test]
    async fn test_query_show_ranking_score_threshold(
        client: Client,
        index: Index,
    ) -> Result<(), Error> {
        setup_test_index(&client, &index).await?;

        let mut query = SearchQuery::new(&index);
        query.with_query("dolor text");
        query.with_ranking_score_threshold(1.0);
        let results: SearchResults<Document> = index.execute_query(&query).await.unwrap();
        assert!(results.hits.is_empty());
        Ok(())
    }

    #[meilisearch_test]
    async fn test_query_locales(client: Client, index: Index) -> Result<(), Error> {
        setup_test_index(&client, &index).await?;

        let mut query = SearchQuery::new(&index);
        query.with_query("Harry Styles");
        query.with_locales(&["eng"]);
        let results: SearchResults<Document> = index.execute_query(&query).await.unwrap();
        assert_eq!(results.hits.len(), 7);
        Ok(())
    }

    #[meilisearch_test]
    async fn test_phrase_search(client: Client, index: Index) -> Result<(), Error> {
        setup_test_index(&client, &index).await?;

        let mut query = SearchQuery::new(&index);
        query.with_query("harry \"of Fire\"");
        let results: SearchResults<Document> = index.execute_query(&query).await?;

        assert_eq!(results.hits.len(), 1);
        Ok(())
    }

    #[meilisearch_test]
    async fn test_matching_strategy_all(client: Client, index: Index) -> Result<(), Error> {
        setup_test_index(&client, &index).await?;

        let results = SearchQuery::new(&index)
            .with_query("Harry Styles")
            .with_matching_strategy(MatchingStrategies::ALL)
            .execute::<Document>()
            .await
            .unwrap();

        assert_eq!(results.hits.len(), 0);
        Ok(())
    }

    #[meilisearch_test]
    async fn test_matching_strategy_last(client: Client, index: Index) -> Result<(), Error> {
        setup_test_index(&client, &index).await?;

        let results = SearchQuery::new(&index)
            .with_query("Harry Styles")
            .with_matching_strategy(MatchingStrategies::LAST)
            .execute::<Document>()
            .await
            .unwrap();

        assert_eq!(results.hits.len(), 7);
        Ok(())
    }

    #[meilisearch_test]
    async fn test_matching_strategy_frequency(client: Client, index: Index) -> Result<(), Error> {
        setup_test_index(&client, &index).await?;

        let results = SearchQuery::new(&index)
            .with_query("Harry Styles")
            .with_matching_strategy(MatchingStrategies::FREQUENCY)
            .execute::<Document>()
            .await
            .unwrap();

        assert_eq!(results.hits.len(), 7);
        Ok(())
    }

    #[meilisearch_test]
    async fn test_distinct(client: Client, index: Index) -> Result<(), Error> {
        setup_test_index(&client, &index).await?;

        let results = SearchQuery::new(&index)
            .with_distinct("kind")
            .execute::<Document>()
            .await
            .unwrap();

        assert_eq!(results.hits.len(), 2);
        Ok(())
    }

    #[meilisearch_test]
    async fn test_generate_tenant_token_from_client(
        client: Client,
        index: Index,
    ) -> Result<(), Error> {
        setup_test_index(&client, &index).await?;

        let meilisearch_url = option_env!("MEILISEARCH_URL").unwrap_or("http://localhost:7700");
        let key = KeyBuilder::new()
            .with_action(Action::All)
            .with_index("*")
            .execute(&client)
            .await
            .unwrap();
        let allowed_client = Client::new(meilisearch_url, Some(key.key)).unwrap();

        let search_rules = vec![
            json!({ "*": {}}),
            json!({ "*": Value::Null }),
            json!(["*"]),
            json!({ "*": { "filter": "kind = text" } }),
            json!([index.uid.to_string()]),
        ];

        for rules in search_rules {
            let token = allowed_client
                .generate_tenant_token(key.uid.clone(), rules, None, None)
                .expect("Cannot generate tenant token.");

            let new_client = Client::new(meilisearch_url, Some(token.clone())).unwrap();

            let result: SearchResults<Document> = new_client
                .index(index.uid.to_string())
                .search()
                .execute()
                .await?;

            assert!(!result.hits.is_empty());
        }

        Ok(())
    }

    #[meilisearch_test]
    async fn test_facet_search_base(client: Client, index: Index) -> Result<(), Error> {
        setup_test_index(&client, &index).await?;
        let res = index.facet_search("kind").execute().await?;
        assert_eq!(res.facet_hits.len(), 2);
        Ok(())
    }

    #[meilisearch_test]
    async fn test_facet_search_with_exhaustive_facet_count(
        client: Client,
        index: Index,
    ) -> Result<(), Error> {
        setup_test_index(&client, &index).await?;
        let res = index
            .facet_search("kind")
            .with_exhaustive_facet_count(true)
            .execute()
            .await?;
        assert_eq!(res.facet_hits.len(), 2);
        Ok(())
    }

    #[meilisearch_test]
    async fn test_facet_search_with_facet_query(client: Client, index: Index) -> Result<(), Error> {
        setup_test_index(&client, &index).await?;
        let res = index
            .facet_search("kind")
            .with_facet_query("title")
            .execute()
            .await?;
        assert_eq!(res.facet_hits.len(), 1);
        assert_eq!(res.facet_hits[0].value, "title");
        assert_eq!(res.facet_hits[0].count, 8);
        Ok(())
    }

    #[meilisearch_test]
    async fn test_facet_search_with_attributes_to_search_on(
        client: Client,
        index: Index,
    ) -> Result<(), Error> {
        setup_test_index(&client, &index).await?;
        let res = index
            .facet_search("kind")
            .with_search_query("title")
            .with_attributes_to_search_on(&["value"])
            .execute()
            .await?;
        println!("{:?}", res);
        assert_eq!(res.facet_hits.len(), 0);

        let res = index
            .facet_search("kind")
            .with_search_query("title")
            .with_attributes_to_search_on(&["kind"])
            .execute()
            .await?;
        assert_eq!(res.facet_hits.len(), 1);
        Ok(())
    }

    #[meilisearch_test]
    async fn test_with_vectors(client: Client, index: Index) -> Result<(), Error> {
        setup_hybrid_searching(&client, &index).await?;
        setup_test_index(&client, &index).await?;

        let results: SearchResults<Document> = index
            .search()
            .with_query("lorem ipsum")
            .with_retrieve_vectors(true)
            .execute()
            .await?;
        assert_eq!(results.hits.len(), 1);
        let expected = Some(Vectors::from(vectorize(false, 0)));
        assert_eq!(results.hits[0].result._vectors, expected);

        let results: SearchResults<Document> = index
            .search()
            .with_query("lorem ipsum")
            .with_retrieve_vectors(false)
            .execute()
            .await?;
        assert_eq!(results.hits.len(), 1);
        assert_eq!(results.hits[0].result._vectors, None);
        Ok(())
    }

    #[meilisearch_test]
    async fn test_hybrid(client: Client, index: Index) -> Result<(), Error> {
        setup_hybrid_searching(&client, &index).await?;
        setup_test_index(&client, &index).await?;

        // Search for an Harry Potter but with lorem ipsum's id
        // Will yield lorem ipsum first, them harry potter documents, then the rest
        let results: SearchResults<Document> = index
            .search()
            .with_hybrid("default", 1.0)
            .with_vector(&vectorize(true, 0))
            .execute()
            .await?;
        let ids = results
            .hits
            .iter()
            .map(|hit| hit.result.id)
            .collect::<Vec<_>>();
        assert_eq!(ids, vec![0, 3, 4, 5, 6, 7, 8, 9, 1, 2]);

        Ok(())
    }

    #[meilisearch_test]
    async fn test_facet_search_with_search_query(
        client: Client,
        index: Index,
    ) -> Result<(), Error> {
        setup_test_index(&client, &index).await?;
        let res = index
            .facet_search("kind")
            .with_search_query("Harry Potter")
            .execute()
            .await?;
        assert_eq!(res.facet_hits.len(), 1);
        assert_eq!(res.facet_hits[0].value, "title");
        assert_eq!(res.facet_hits[0].count, 7);
        Ok(())
    }

    #[meilisearch_test]
    async fn test_facet_search_with_filter(client: Client, index: Index) -> Result<(), Error> {
        setup_test_index(&client, &index).await?;
        let res = index
            .facet_search("kind")
            .with_filter("value = \"The Social Network\"")
            .execute()
            .await?;
        assert_eq!(res.facet_hits.len(), 1);
        assert_eq!(res.facet_hits[0].value, "title");
        assert_eq!(res.facet_hits[0].count, 1);

        let res = index
            .facet_search("kind")
            .with_filter("NOT value = \"The Social Network\"")
            .execute()
            .await?;
        assert_eq!(res.facet_hits.len(), 2);
        Ok(())
    }

    #[meilisearch_test]
    async fn test_facet_search_with_array_filter(
        client: Client,
        index: Index,
    ) -> Result<(), Error> {
        setup_test_index(&client, &index).await?;
        let res = index
            .facet_search("kind")
            .with_array_filter(vec![
                "value = \"The Social Network\"",
                "value = \"The Social Network\"",
            ])
            .execute()
            .await?;
        assert_eq!(res.facet_hits.len(), 1);
        assert_eq!(res.facet_hits[0].value, "title");
        assert_eq!(res.facet_hits[0].count, 1);
        Ok(())
    }

    #[meilisearch_test]
    async fn test_facet_search_with_matching_strategy_all(
        client: Client,
        index: Index,
    ) -> Result<(), Error> {
        setup_test_index(&client, &index).await?;
        let res = index
            .facet_search("kind")
            .with_search_query("Harry Styles")
            .with_matching_strategy(MatchingStrategies::ALL)
            .execute()
            .await?;
        assert_eq!(res.facet_hits.len(), 0);
        Ok(())
    }

    #[meilisearch_test]
    async fn test_facet_search_with_matching_strategy_last(
        client: Client,
        index: Index,
    ) -> Result<(), Error> {
        setup_test_index(&client, &index).await?;
        let res = index
            .facet_search("kind")
            .with_search_query("Harry Styles")
            .with_matching_strategy(MatchingStrategies::LAST)
            .execute()
            .await?;
        assert_eq!(res.facet_hits.len(), 1);
        assert_eq!(res.facet_hits[0].value, "title");
        assert_eq!(res.facet_hits[0].count, 7);
        Ok(())
    }
}<|MERGE_RESOLUTION|>--- conflicted
+++ resolved
@@ -376,8 +376,19 @@
 
     #[serde(skip_serializing_if = "Option::is_none")]
     pub(crate) index_uid: Option<&'a str>,
-
-<<<<<<< HEAD
+  
+    /// Configures Meilisearch to return search results based on a query’s meaning and context.
+    #[serde(skip_serializing_if = "Option::is_none")]
+    pub hybrid: Option<HybridSearch<'a>>,
+
+    /// Use a custom vector to perform a search query.
+    #[serde(skip_serializing_if = "Option::is_none")]
+    pub vector: Option<&'a [f32]>,
+
+    /// Defines whether document embeddings are returned with search results.
+    #[serde(skip_serializing_if = "Option::is_none")]
+    pub retrieve_vectors: Option<bool>,
+
     #[serde(skip_serializing_if = "Option::is_none")]
     pub(crate) federation_options: Option<QueryFederationOptions>,
 }
@@ -387,19 +398,6 @@
 pub struct QueryFederationOptions {
     #[serde(skip_serializing_if = "Option::is_none")]
     pub weight: Option<f32>,
-=======
-    /// Configures Meilisearch to return search results based on a query’s meaning and context.
-    #[serde(skip_serializing_if = "Option::is_none")]
-    pub hybrid: Option<HybridSearch<'a>>,
-
-    /// Use a custom vector to perform a search query.
-    #[serde(skip_serializing_if = "Option::is_none")]
-    pub vector: Option<&'a [f32]>,
-
-    /// Defines whether document embeddings are returned with search results.
-    #[serde(skip_serializing_if = "Option::is_none")]
-    pub retrieve_vectors: Option<bool>,
->>>>>>> 7d0d3ee5
 }
 
 #[allow(missing_docs)]
@@ -695,7 +693,7 @@
         self.locales = Some(locales);
         self
     }
-<<<<<<< HEAD
+
     /// Only usable in federated multi search queries.
     pub fn with_federation_options<'b>(
         &'b mut self,
@@ -704,9 +702,7 @@
         self.federation_options = Some(federation_options);
         self
     }
-=======
-
->>>>>>> 7d0d3ee5
+
     pub fn build(&mut self) -> SearchQuery<'a, Http> {
         self.clone()
     }
@@ -773,7 +769,6 @@
     pub results: Vec<SearchResults<T>>,
 }
 
-<<<<<<< HEAD
 #[derive(Debug, Serialize, Clone)]
 #[serde(rename_all = "camelCase")]
 pub struct FederatedMultiSearchQuery<'a, 'b, Http: HttpClient = DefaultHttpClient> {
@@ -844,7 +839,8 @@
     pub queries_position: usize,
     // TOOD: not mentioned in the docs, is that optional?
     pub weighted_ranking_score: f32,
-=======
+}
+  
 /// A struct representing a facet-search query.
 ///
 /// You can add search parameters using the builder syntax.
@@ -1014,7 +1010,6 @@
     pub facet_hits: Vec<FacetHit>,
     pub facet_query: Option<String>,
     pub processing_time_ms: usize,
->>>>>>> 7d0d3ee5
 }
 
 #[cfg(test)]
@@ -1116,7 +1111,6 @@
         Ok(())
     }
 
-<<<<<<< HEAD
     #[derive(Debug, Serialize, Deserialize, PartialEq)]
     struct VideoDocument {
         id: usize,
@@ -1163,8 +1157,9 @@
         t2.wait_for_completion(client, None, None).await?;
         t1.wait_for_completion(client, None, None).await?;
         t0.wait_for_completion(client, None, None).await?;
-
-=======
+        Ok(())
+    }
+
     async fn setup_hybrid_searching(client: &Client, index: &Index) -> Result<(), Error> {
         use crate::settings::Embedder;
         let embedder_setting = Embedder {
@@ -1180,7 +1175,6 @@
             .await?
             .wait_for_completion(client, None, None)
             .await?;
->>>>>>> 7d0d3ee5
         Ok(())
     }
 
